--- conflicted
+++ resolved
@@ -52,14 +52,10 @@
 	Signature string `json:"signature"`
 }
 
-<<<<<<< HEAD
-func (w *UnegisterLnurlPayRequest) Verify(pubkey string) error {
+func (w *UnregisterLnurlPayRequest) Verify(pubkey string) error {
 	if math.Abs(float64(time.Now().Unix()-w.Time)) > 30 {
 		return errors.New("invalid time")
 	}
-=======
-func (w *UnregisterLnurlPayRequest) Verify(pubkey string) error {
->>>>>>> 868bfc21
 	messageToVerify := fmt.Sprintf("%v-%v", w.Time, w.HookKey)
 	verifiedPubkey, err := lightning.VerifyMessage([]byte(messageToVerify), w.Signature)
 	if err != nil {
